--- conflicted
+++ resolved
@@ -34,11 +34,13 @@
           X_ACCESS_TOKEN: ${{ secrets.X_ACCESS_TOKEN }}
           X_ACCESS_TOKEN_SECRET: ${{ secrets.X_ACCESS_TOKEN_SECRET }}
         run: python src/main.py --max-posts 3
-<<<<<<< HEAD
-
-=======
       
->>>>>>> 67baace9
+      - name: Upload state file
+        uses: actions/upload-artifact@v4
+        with:
+          name: state-file
+          path: data/processed_articles.json
+      
       - name: Commit and push state file
         env:
           GITHUB_TOKEN: ${{ secrets.GITHUB_TOKEN }}
